[package]

name = "lua"
version = "0.0.8"
authors = ["J.C. Moyer"]
description = "Bindings to Lua 5.3"
documentation = "http://www.rust-ci.org/jcmoyer/rust-lua53/doc/lua/"
repository = "https://github.com/jcmoyer/rust-lua53"
readme = "README.md"
keywords = [
  "lua", "lua53", "rust-lua53", "bindings"
]
license = "MIT"
build = "build.rs"
links = "lua"

[build-dependencies]
gcc = "0.3"

[dependencies]
bitflags = "0.1"
<<<<<<< HEAD
libc = "*"
=======
libc = "^0.1.10"
>>>>>>> e76065b8
<|MERGE_RESOLUTION|>--- conflicted
+++ resolved
@@ -19,8 +19,4 @@
 
 [dependencies]
 bitflags = "0.1"
-<<<<<<< HEAD
-libc = "*"
-=======
 libc = "^0.1.10"
->>>>>>> e76065b8
